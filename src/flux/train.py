from dataclasses import dataclass
from pathlib import Path

from safetensors.torch import load_file as load_sft, save_file
from huggingface_hub import hf_hub_download
from torch.utils.data import DataLoader

import torch

from flux.util import (
    load_t5, load_clip, load_ae,
    configs, optionally_expand_state_dict,
    print_load_warning
)
from flux.modules.lora import LinearLora, replace_linear_with_lora
from flux.gpu_split import split_flux_model_to_gpus, GPUSplitConfig
from flux.model import Flux
from flux.train_utils import (
    prepare_fill_for_train,
    OptimalTransportPath,
    FluxFillDataset
)


@dataclass
class TrainingConfig:
<<<<<<< HEAD
    outdir = "shapes-no-sphere-pe"
=======
    outdir = "shapes-without-sphere-pe-many-epochs"
>>>>>>> c99b2377
    batch_size: int = 1
    learning_rate: float = 1e-4
    num_epochs: int = 5000
    save_every: int = 2500
    num_steps: int = 50
    guidance: float = 1.0
    seed: int = 420


def main():
    config = TrainingConfig()
    config.outdir = Path(config.outdir)
    config.outdir.mkdir(exist_ok=True, parents=True)
    offload = False
    dataset = FluxFillDataset(root="datasets/shapes")
    device = torch.device("cuda:0")

    # Initialize models
    t5 = load_t5(device, max_length=128)
    clip = load_clip(device)
    ae = load_ae(
        "flux-dev-fill", device="cpu" if offload else device)

    name = "flux-dev-fill"
    hf_download = True
    # Loading Flux
    print("Init model")
    ckpt_path = configs[name].ckpt_path
    if (
        ckpt_path is None
        and configs[name].repo_id is not None
        and configs[name].repo_flow is not None
        and hf_download
    ):
        ckpt_path = hf_hub_download(
            configs[name].repo_id, configs[name].repo_flow)

    model = Flux(
        params=configs[name].params)

    if ckpt_path is not None:
        print("Loading checkpoint")
        # load_sft doesn't support torch.device
        sd = load_sft(
            ckpt_path, device="cpu")
        sd = optionally_expand_state_dict(model, sd)
        missing, unexpected = model.load_state_dict(
            sd, strict=False, assign=True)
        print_load_warning(missing, unexpected)

    lora_rank = 16
    lora_scale = 1.
    replace_linear_with_lora(model, lora_rank, lora_scale, recursive=True,
                             # keys_override=["single_blocks", "final_layer"],
                             # keys_ignore=["img_in", "txt_in", "final_layer"],
                             )

    model.requires_grad_(False)

    def set_requires_grad_recursive(module, name=''):
        if isinstance(module, LinearLora):
            module.requires_grad_(False)
            module.lora_A.requires_grad_(True)
            module.lora_B.requires_grad_(True)
        for child_name, child in module.named_children():
            child_full_name = f"{name}.{child_name}" if name else child_name
            set_requires_grad_recursive(child, child_full_name)

    set_requires_grad_recursive(model)

    for name, param in model.named_parameters():
        if param.requires_grad:
            print(name)

    ids = [1, 2, 3, 4, 5] if torch.cuda.device_count() > 1 else [0]
    base_id = 1 if torch.cuda.device_count() > 1 else 0
    gpu_config = GPUSplitConfig(
        gpu_ids=ids,
        max_params_per_gpu=5e9,  # Maximum parameters per GPU
        base_gpu=base_id
    )
    model = split_flux_model_to_gpus(model, gpu_config)
    model = model.to()

    dataloader = DataLoader(
        dataset,
        batch_size=config.batch_size,
        shuffle=True,
        num_workers=4
    )

    # Training setup
    # optimizer = bitsandbytes.optim.AdamW8bit(
    optimizer = torch.optim.AdamW(
        model.parameters(), lr=config.learning_rate)

    path = OptimalTransportPath(sig_min=0)

    # Training loop
    grad_accum_steps = min(config.batch_size, len(dataset))
    print("Setting grad accum step:", grad_accum_steps)
    for epoch in range(config.num_epochs):
        model.train()
        epoch_loss = 0.
        for step, batch in enumerate(dataloader):

            if offload:
                t5, clip, ae = t5.to(device), clip.to(device), ae.to(device)
            img, mask, sphere_coords = batch
            img, mask = img.to(device), mask.to(device)
            inputs = prepare_fill_for_train(
                t5=t5, clip=clip, ae=ae,
                img=img, mask=mask,
                prompt="a photo of sks",
                path=path
            )
            guids = torch.ones(inputs["img"].shape[0], dtype=torch.bfloat16,
                               device=device)
            if offload:
                t5, clip, ae = t5.cpu(), clip.cpu(), ae.cpu()
                torch.cuda.empty_cache()
                model = model.to(device)

            for k in inputs.keys():
                inputs[k] = inputs[k].to(device)
                inputs[k] = inputs[k].to(torch.bfloat16)
            pred = model(
                img=torch.cat((inputs["img"], inputs["img_cond"]), dim=-1),
                img_ids=inputs["img_ids"],
                txt=inputs["txt"],
                txt_ids=inputs["txt_ids"],
                y=inputs["vec"],
                timesteps=inputs["t"],
                guidance=guids,
                sphere_coords=None # sphere_coords,
            ).to("cuda:0")
            # pred = unpack(pred, 512, 512).to("cuda:0")
            loss = torch.nn.functional.mse_loss(
                pred, inputs["vt"], reduction="mean")
            # loss += (loss * inputs["weights"] / grad_accum_steps)
            loss += loss / grad_accum_steps
            del inputs
            loss.backward()
            print(f"Step loss: {loss.item():.4f}")
            if ((step + 1) % grad_accum_steps) == 0:
                optimizer.step()
                optimizer.zero_grad()
            epoch_loss += loss.item()

            if offload:
                model.cpu()
                torch.cuda.empty_cache()
        print(
            f"Epoch {epoch+1}/{config.num_epochs}, Loss: {epoch_loss/len(dataloader):.4f}")

        if config.save_every > 0 and (epoch + 1) % config.save_every == 0:
            # torch.save(
            #     model.state_dict(),
            #     f"lora_checkpoint_epoch_{epoch+1}.safetensors"
            # )
            sd = model.state_dict()
            lora_dict = {k: sd[k] for k in sd.keys() if "lora_" in k}
            save_file(model.state_dict(), config.outdir /
                      f"lora_checkpoint_epoch_{epoch+1}.safetensors")
    save_file(model.state_dict(), config.outdir / "lora_last.safetensors")


if __name__ == "__main__":
    main()<|MERGE_RESOLUTION|>--- conflicted
+++ resolved
@@ -24,11 +24,7 @@
 
 @dataclass
 class TrainingConfig:
-<<<<<<< HEAD
     outdir = "shapes-no-sphere-pe"
-=======
-    outdir = "shapes-without-sphere-pe-many-epochs"
->>>>>>> c99b2377
     batch_size: int = 1
     learning_rate: float = 1e-4
     num_epochs: int = 5000
